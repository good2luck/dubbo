/*
 * Licensed to the Apache Software Foundation (ASF) under one or more
 * contributor license agreements.  See the NOTICE file distributed with
 * this work for additional information regarding copyright ownership.
 * The ASF licenses this file to You under the Apache License, Version 2.0
 * (the "License"); you may not use this file except in compliance with
 * the License.  You may obtain a copy of the License at
 *
 *     http://www.apache.org/licenses/LICENSE-2.0
 *
 * Unless required by applicable law or agreed to in writing, software
 * distributed under the License is distributed on an "AS IS" BASIS,
 * WITHOUT WARRANTIES OR CONDITIONS OF ANY KIND, either express or implied.
 * See the License for the specific language governing permissions and
 * limitations under the License.
 */
package org.apache.dubbo.common.config.configcenter;

import org.apache.dubbo.common.URL;
import org.apache.dubbo.common.config.Configuration;
import org.apache.dubbo.common.config.Environment;

import java.util.Collections;
import java.util.LinkedHashMap;
import java.util.Map;
import java.util.Optional;
import java.util.Set;

import static org.apache.dubbo.common.config.configcenter.DynamicConfigurationFactory.getDynamicConfigurationFactory;
import static org.apache.dubbo.common.extension.ExtensionLoader.getExtensionLoader;

/**
 * Dynamic Configuration
 * <br/>
 * From the use scenario internally in framework, there're mainly three kinds of methods:
 * <ul>
 * <li>1. getConfig, get governance rules or single config item from Config Center.</li>
 * <li>2. getConfigFile, get configuration file from Config Center at start up.</li>
 * <li>3. addListener/removeListener, add or remove listeners for governance rules or config items that need to watch.</li>
 * </ul>
 */
public interface DynamicConfiguration extends Configuration, AutoCloseable {

    String DEFAULT_GROUP = "dubbo";

    /**
     * {@link #addListener(String, String, ConfigurationListener)}
     *
     * @param key      the key to represent a configuration
     * @param listener configuration listener
     */
    default void addListener(String key, ConfigurationListener listener) {
        addListener(key, DEFAULT_GROUP, listener);
    }


    /**
     * {@link #removeListener(String, String, ConfigurationListener)}
     *
     * @param key      the key to represent a configuration
     * @param listener configuration listener
     */
    default void removeListener(String key, ConfigurationListener listener) {
        removeListener(key, DEFAULT_GROUP, listener);
    }

    /**
     * Register a configuration listener for a specified key
     * The listener only works for service governance purpose, so the target group would always be the value user
     * specifies at startup or 'dubbo' by default. This method will only register listener, which means it will not
     * trigger a notification that contains the current value.
     *
     * @param key      the key to represent a configuration
     * @param group    the group where the key belongs to
     * @param listener configuration listener
     */
    void addListener(String key, String group, ConfigurationListener listener);

    /**
     * Stops one listener from listening to value changes in the specified key.
     *
     * @param key      the key to represent a configuration
     * @param group    the group where the key belongs to
     * @param listener configuration listener
     */
    void removeListener(String key, String group, ConfigurationListener listener);

    /**
     * Get the governance rule mapped to the given key and the given group
     *
     * @param key   the key to represent a configuration
     * @param group the group where the key belongs to
     * @return target configuration mapped to the given key and the given group
     */
    default String getRule(String key, String group) {
        return getRule(key, group, -1L);
    }

    /**
     * Get the governance rule mapped to the given key and the given group. If the
     * rule fails to return after timeout exceeds, IllegalStateException will be thrown.
     *
     * @param key     the key to represent a configuration
     * @param group   the group where the key belongs to
     * @param timeout timeout value for fetching the target config
     * @return target configuration mapped to the given key and the given group, IllegalStateException will be thrown
     * if timeout exceeds.
     */
    String getRule(String key, String group, long timeout) throws IllegalStateException;

    /**
     * This method are mostly used to get a compound config file, such as a complete dubbo.properties file.
     * Also {@see #getConfig(String, String)}
     */
    default String getProperties(String key, String group) throws IllegalStateException {
        return getProperties(key, group, -1L);
    }

    /**
     * This method are mostly used to get a compound config file, such as a complete dubbo.properties file.
     * Also {@see #getConfig(String, String, long)}
     */
    String getProperties(String key, String group, long timeout) throws IllegalStateException;


    /**
     * Publish Config mapped to the given key under the {@link #DEFAULT_GROUP default group}
     *
     * @param key     the key to represent a configuration
     * @param content the content of configuration
     * @return <code>true</code> if success, or <code>false</code>
     * @throws UnsupportedOperationException If the under layer does not support
     * @since 2.7.4
     */
    default boolean publishConfig(String key, String content) throws UnsupportedOperationException {
        return publishConfig(key, DEFAULT_GROUP, content);
    }

    /**
     * Publish Config mapped to the given key and the given group.
     *
     * @param key     the key to represent a configuration
     * @param group   the group where the key belongs to
     * @param content the content of configuration
     * @return <code>true</code> if success, or <code>false</code>
     * @throws UnsupportedOperationException If the under layer does not support
     * @since 2.7.4
     */
    default boolean publishConfig(String key, String group, String content) throws UnsupportedOperationException {
        throw new UnsupportedOperationException("No support");
    }

    /**
     * Remove Config mapped to the given key under the {@link #DEFAULT_GROUP default group}
     *
     * @param key the key to represent a configuration
     * @return the content of configuration was removed
     * @throws UnsupportedOperationException If the under layer does not support
     * @since 2.7.4
     */
    default String removeConfig(String key) throws UnsupportedOperationException {
        return removeConfig(key, DEFAULT_GROUP);
    }

    /**
     * Remove Config mapped to the given key and the given group.
     *
     * @param key   the key to represent a configuration
     * @param group the group where the key belongs to
     * @return the content of configuration was removed
     * @throws UnsupportedOperationException If the under layer does not support
     * @since 2.7.4
     */
    default String removeConfig(String key, String group) throws UnsupportedOperationException {
        throw new UnsupportedOperationException("No support");
    }

    /**
     * Get all groups
     *
     * @return the read-only non-null {@link Set set} of config keys
     * @throws UnsupportedOperationException If the under layer does not support
     * @since 2.7.4
     */
    default Set<String> getConfigGroups() throws UnsupportedOperationException {
        throw new UnsupportedOperationException("No support");
    }

    /**
     * Get the config keys by the specified group
     *
     * @param group the specified group
     * @return the read-only non-null {@link Set set} of config keys
     * @throws UnsupportedOperationException If the under layer does not support
     * @since 2.7.4
     */
    default Set<String> getConfigKeys(String group) throws UnsupportedOperationException {
        throw new UnsupportedOperationException("No support");
    }

    /**
     * Get the {@link Map} with with config keys and contents value by the specified group
     *
     * @param group the specified group
     * @return the read-only non-null {@link Map map}
     * @throws UnsupportedOperationException If the under layer does not support
     * @since 2.7.4
     */
    default Map<String, String> getConfigs(String group) throws UnsupportedOperationException {
        return getConfigs(group, -1);
    }

    /**
     * Get the {@link Map} with with config keys and content value by the specified group
     *
     * @param group   the specified group
     * @param timeout the millisecond for timeout
     * @return the read-only non-null {@link Map map}
     * @throws UnsupportedOperationException If the under layer does not support
     * @throws IllegalStateException         If timeout exceeds
     * @since 2.7.4
     */
    default Map<String, String> getConfigs(String group, long timeout) throws UnsupportedOperationException,
            IllegalStateException {
<<<<<<< HEAD
        SortedMap<String, String> configs = new TreeMap<>();
        SortedSet<String> configKeys = getConfigKeys(group);
        configKeys.forEach(key -> configs.put(key, getString(key)));
        return Collections.unmodifiableSortedMap(configs);
=======
        Map<String, String> configs = new LinkedHashMap<>();
        Set<String> configKeys = getConfigKeys(group);
        configKeys.forEach(key -> configs.put(key, getConfig(key, group, timeout)));
        return Collections.unmodifiableMap(configs);
    }

    /**
     * Close the configuration
     *
     * @throws Exception
     * @since 2.7.4
     */
    @Override
    default void close() throws Exception {
        throw new UnsupportedOperationException();
>>>>>>> 758b49f1
    }

    /**
     * Find DynamicConfiguration instance
     *
     * @return DynamicConfiguration instance
     */
    static DynamicConfiguration getDynamicConfiguration() {
        Optional<DynamicConfiguration> optional = Environment.getInstance().getDynamicConfiguration();
        return optional.orElseGet(() -> getExtensionLoader(DynamicConfigurationFactory.class)
                .getDefaultExtension()
                .getDynamicConfiguration(null));
    }

<<<<<<< HEAD
     /**
     * The format is '{interfaceName}:[version]:[group]'
     *
     * @return
     */
     static String getRuleKey(URL url) {
        return url.getColonSeparatedKey();
=======
    /**
     * Get the instance of {@link DynamicConfiguration} by the specified connection {@link URL}
     *
     * @param connectionURL
     * @return non-null
     * @since 2.7.4
     */
    static DynamicConfiguration getDynamicConfiguration(URL connectionURL) {
        String protocol = connectionURL.getProtocol();
        DynamicConfigurationFactory factory = getDynamicConfigurationFactory(protocol);
        return factory.getDynamicConfiguration(connectionURL);
>>>>>>> 758b49f1
    }
}<|MERGE_RESOLUTION|>--- conflicted
+++ resolved
@@ -222,15 +222,9 @@
      */
     default Map<String, String> getConfigs(String group, long timeout) throws UnsupportedOperationException,
             IllegalStateException {
-<<<<<<< HEAD
-        SortedMap<String, String> configs = new TreeMap<>();
-        SortedSet<String> configKeys = getConfigKeys(group);
-        configKeys.forEach(key -> configs.put(key, getString(key)));
-        return Collections.unmodifiableSortedMap(configs);
-=======
         Map<String, String> configs = new LinkedHashMap<>();
         Set<String> configKeys = getConfigKeys(group);
-        configKeys.forEach(key -> configs.put(key, getConfig(key, group, timeout)));
+        configKeys.forEach(key -> configs.put(key, getString(key)));
         return Collections.unmodifiableMap(configs);
     }
 
@@ -243,7 +237,6 @@
     @Override
     default void close() throws Exception {
         throw new UnsupportedOperationException();
->>>>>>> 758b49f1
     }
 
     /**
@@ -258,15 +251,6 @@
                 .getDynamicConfiguration(null));
     }
 
-<<<<<<< HEAD
-     /**
-     * The format is '{interfaceName}:[version]:[group]'
-     *
-     * @return
-     */
-     static String getRuleKey(URL url) {
-        return url.getColonSeparatedKey();
-=======
     /**
      * Get the instance of {@link DynamicConfiguration} by the specified connection {@link URL}
      *
@@ -278,6 +262,14 @@
         String protocol = connectionURL.getProtocol();
         DynamicConfigurationFactory factory = getDynamicConfigurationFactory(protocol);
         return factory.getDynamicConfiguration(connectionURL);
->>>>>>> 758b49f1
+    }
+
+     /**
+     * The format is '{interfaceName}:[version]:[group]'
+     *
+     * @return
+     */
+     static String getRuleKey(URL url) {
+        return url.getColonSeparatedKey();
     }
 }