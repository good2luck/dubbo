--- conflicted
+++ resolved
@@ -102,31 +102,10 @@
 
     @Override
     protected void doUpdate(ServiceInstance oldServiceInstance, ServiceInstance newServiceInstance) throws RuntimeException {
-<<<<<<< HEAD
         // register first to ensure that consumer will not throw no provider exception
         if (!EMPTY_REVISION.equals(getExportedServicesRevision(serviceInstance))) {
-            reportMetadata(serviceInstance.getServiceMetadata());
-            this.serviceInstance = newServiceInstance;
-=======
-        if (EMPTY_REVISION.equals(getExportedServicesRevision(newServiceInstance))) {
-            super.doUpdate(oldServiceInstance, newServiceInstance);
-            return;
-        }
-
-        if (!Objects.equals(oldServiceInstance.getServiceName(), newServiceInstance.getServiceName()) ||
-            !Objects.equals(oldServiceInstance.getAddress(), newServiceInstance.getAddress()) ||
-            !Objects.equals(oldServiceInstance.getPort(), newServiceInstance.getPort())) {
-            // Ignore if host-ip changed. Should unregister first.
-            super.doUpdate(oldServiceInstance, newServiceInstance);
-            return;
-        }
-
-        try {
             this.serviceInstance = newServiceInstance;
             reportMetadata(newServiceInstance.getServiceMetadata());
-
-            // override without unregister
->>>>>>> f9b27edd
             this.doRegister(newServiceInstance);
         }
 
