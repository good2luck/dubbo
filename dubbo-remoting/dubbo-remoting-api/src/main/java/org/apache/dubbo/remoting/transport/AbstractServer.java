/*
 * Licensed to the Apache Software Foundation (ASF) under one or more
 * contributor license agreements.  See the NOTICE file distributed with
 * this work for additional information regarding copyright ownership.
 * The ASF licenses this file to You under the Apache License, Version 2.0
 * (the "License"); you may not use this file except in compliance with
 * the License.  You may obtain a copy of the License at
 *
 *     http://www.apache.org/licenses/LICENSE-2.0
 *
 * Unless required by applicable law or agreed to in writing, software
 * distributed under the License is distributed on an "AS IS" BASIS,
 * WITHOUT WARRANTIES OR CONDITIONS OF ANY KIND, either express or implied.
 * See the License for the specific language governing permissions and
 * limitations under the License.
 */
package org.apache.dubbo.remoting.transport;

import org.apache.dubbo.common.URL;
import org.apache.dubbo.common.logger.ErrorTypeAwareLogger;
import org.apache.dubbo.common.logger.LoggerFactory;
import org.apache.dubbo.common.threadpool.manager.ExecutorRepository;
import org.apache.dubbo.common.utils.ConcurrentHashSet;
import org.apache.dubbo.common.utils.ExecutorUtil;
import org.apache.dubbo.common.utils.NetUtils;
import org.apache.dubbo.remoting.Channel;
import org.apache.dubbo.remoting.ChannelHandler;
import org.apache.dubbo.remoting.Constants;
import org.apache.dubbo.remoting.RemotingException;
import org.apache.dubbo.remoting.RemotingServer;

import java.net.InetSocketAddress;
import java.util.Collection;
import java.util.Set;
import java.util.concurrent.ExecutorService;

import static org.apache.dubbo.common.constants.CommonConstants.ANYHOST_KEY;
import static org.apache.dubbo.common.constants.CommonConstants.ANYHOST_VALUE;
<<<<<<< HEAD
import static org.apache.dubbo.common.constants.LoggerCodeConstants.TRANSPORT_UNEXPECTED_EXCEPTION;
import static org.apache.dubbo.config.Constants.SERVER_THREAD_POOL_NAME;
=======
import static org.apache.dubbo.common.constants.LoggerCodeConstants.INTERNAL_ERROR;
>>>>>>> 34168e6d
import static org.apache.dubbo.remoting.Constants.ACCEPTS_KEY;
import static org.apache.dubbo.remoting.Constants.DEFAULT_ACCEPTS;

/**
 * AbstractServer
 */
public abstract class AbstractServer extends AbstractEndpoint implements RemotingServer {
    private static final ErrorTypeAwareLogger logger = LoggerFactory.getErrorTypeAwareLogger(AbstractServer.class);
    private Set<ExecutorService> executors = new ConcurrentHashSet<>();
    private InetSocketAddress localAddress;
    private InetSocketAddress bindAddress;
    private int accepts;

    private ExecutorRepository executorRepository;

    public AbstractServer(URL url, ChannelHandler handler) throws RemotingException {
        super(url, handler);
        executorRepository = ExecutorRepository.getInstance(url.getOrDefaultApplicationModel());
        localAddress = getUrl().toInetSocketAddress();

        String bindIp = getUrl().getParameter(Constants.BIND_IP_KEY, getUrl().getHost());
        int bindPort = getUrl().getParameter(Constants.BIND_PORT_KEY, getUrl().getPort());
        if (url.getParameter(ANYHOST_KEY, false) || NetUtils.isInvalidLocalHost(bindIp)) {
            bindIp = ANYHOST_VALUE;
        }
        bindAddress = new InetSocketAddress(bindIp, bindPort);
        this.accepts = url.getParameter(ACCEPTS_KEY, DEFAULT_ACCEPTS);
        try {
            doOpen();
            if (logger.isInfoEnabled()) {
                logger.info("Start " + getClass().getSimpleName() + " bind " + getBindAddress() + ", export " + getLocalAddress());
            }
        } catch (Throwable t) {
            throw new RemotingException(url.toInetSocketAddress(), null, "Failed to bind " + getClass().getSimpleName()
                + " on " + bindAddress + ", cause: " + t.getMessage(), t);
        }
        executors.add(executorRepository.createExecutorIfAbsent(ExecutorUtil.setThreadName(url, SERVER_THREAD_POOL_NAME)));
    }

    protected abstract void doOpen() throws Throwable;

    protected abstract void doClose() throws Throwable;

    protected abstract int getChannelsSize();

    @Override
    public void reset(URL url) {
        if (url == null) {
            return;
        }

        try {
            if (url.hasParameter(ACCEPTS_KEY)) {
                int a = url.getParameter(ACCEPTS_KEY, 0);
                if (a > 0) {
                    this.accepts = a;
                }
            }
        } catch (Throwable t) {
            logger.error(INTERNAL_ERROR, "unknown error in remoting module", "", t.getMessage(), t);
        }

        ExecutorService executor = executorRepository.createExecutorIfAbsent(ExecutorUtil.setThreadName(url, SERVER_THREAD_POOL_NAME));
        executors.add(executor);
        executorRepository.updateThreadpool(url, executor);
        super.setUrl(getUrl().addParameters(url.getParameters()));
    }

    @Override
    public void send(Object message, boolean sent) throws RemotingException {
        Collection<Channel> channels = getChannels();
        for (Channel channel : channels) {
            if (channel.isConnected()) {
                channel.send(message, sent);
            }
        }
    }

    @Override
    public void close() {
        if (logger.isInfoEnabled()) {
            logger.info("Close " + getClass().getSimpleName() + " bind " + getBindAddress() + ", export " + getLocalAddress());
        }

        for (ExecutorService executor : executors) {
            ExecutorUtil.shutdownNow(executor, 100);
        }

        try {
            super.close();
        } catch (Throwable e) {
            logger.warn(INTERNAL_ERROR, "unknown error in remoting module", "", e.getMessage(), e);
        }

        try {
            doClose();
        } catch (Throwable e) {
            logger.warn(INTERNAL_ERROR, "unknown error in remoting module", "", e.getMessage(), e);
        }
    }

    @Override
    public void close(int timeout) {
        for (ExecutorService executor : executors) {
            ExecutorUtil.gracefulShutdown(executor, timeout);
        }
        close();
    }

    @Override
    public InetSocketAddress getLocalAddress() {
        return localAddress;
    }

    public InetSocketAddress getBindAddress() {
        return bindAddress;
    }

    public int getAccepts() {
        return accepts;
    }

    @Override
    public void connected(Channel ch) throws RemotingException {
        // If the server has entered the shutdown process, reject any new connection
        if (this.isClosing() || this.isClosed()) {
            logger.warn(INTERNAL_ERROR, "unknown error in remoting module", "", "Close new channel " + ch + ", cause: server is closing or has been closed. For example, receive a new connect request while in shutdown process.");
            ch.close();
            return;
        }

<<<<<<< HEAD
        if (accepts > 0 && getChannelsSize()> accepts) {
            logger.error(TRANSPORT_UNEXPECTED_EXCEPTION, "", "", "Close channel " + ch + ", cause: The server " + ch.getLocalAddress() + " connections greater than max config " + accepts);
=======
        if (accepts > 0 && getChannels().size() > accepts) {
            logger.error(INTERNAL_ERROR, "unknown error in remoting module", "", "Close channel " + ch + ", cause: The server " + ch.getLocalAddress() + " connections greater than max config " + accepts);
>>>>>>> 34168e6d
            ch.close();
            return;
        }
        super.connected(ch);
    }

    @Override
    public void disconnected(Channel ch) throws RemotingException {
<<<<<<< HEAD
        if (getChannelsSize()==0) {
            logger.warn(TRANSPORT_UNEXPECTED_EXCEPTION, "", "", "All clients has disconnected from " + ch.getLocalAddress() + ". You can graceful shutdown now.");
=======
        Collection<Channel> channels = getChannels();
        if (channels.isEmpty()) {
            logger.warn(INTERNAL_ERROR, "unknown error in remoting module", "", "All clients has disconnected from " + ch.getLocalAddress() + ". You can graceful shutdown now.");
>>>>>>> 34168e6d
        }
        super.disconnected(ch);
    }

}<|MERGE_RESOLUTION|>--- conflicted
+++ resolved
@@ -36,12 +36,8 @@
 
 import static org.apache.dubbo.common.constants.CommonConstants.ANYHOST_KEY;
 import static org.apache.dubbo.common.constants.CommonConstants.ANYHOST_VALUE;
-<<<<<<< HEAD
-import static org.apache.dubbo.common.constants.LoggerCodeConstants.TRANSPORT_UNEXPECTED_EXCEPTION;
+import static org.apache.dubbo.common.constants.LoggerCodeConstants.INTERNAL_ERROR;
 import static org.apache.dubbo.config.Constants.SERVER_THREAD_POOL_NAME;
-=======
-import static org.apache.dubbo.common.constants.LoggerCodeConstants.INTERNAL_ERROR;
->>>>>>> 34168e6d
 import static org.apache.dubbo.remoting.Constants.ACCEPTS_KEY;
 import static org.apache.dubbo.remoting.Constants.DEFAULT_ACCEPTS;
 
@@ -173,13 +169,8 @@
             return;
         }
 
-<<<<<<< HEAD
         if (accepts > 0 && getChannelsSize()> accepts) {
-            logger.error(TRANSPORT_UNEXPECTED_EXCEPTION, "", "", "Close channel " + ch + ", cause: The server " + ch.getLocalAddress() + " connections greater than max config " + accepts);
-=======
-        if (accepts > 0 && getChannels().size() > accepts) {
             logger.error(INTERNAL_ERROR, "unknown error in remoting module", "", "Close channel " + ch + ", cause: The server " + ch.getLocalAddress() + " connections greater than max config " + accepts);
->>>>>>> 34168e6d
             ch.close();
             return;
         }
@@ -188,14 +179,8 @@
 
     @Override
     public void disconnected(Channel ch) throws RemotingException {
-<<<<<<< HEAD
         if (getChannelsSize()==0) {
-            logger.warn(TRANSPORT_UNEXPECTED_EXCEPTION, "", "", "All clients has disconnected from " + ch.getLocalAddress() + ". You can graceful shutdown now.");
-=======
-        Collection<Channel> channels = getChannels();
-        if (channels.isEmpty()) {
             logger.warn(INTERNAL_ERROR, "unknown error in remoting module", "", "All clients has disconnected from " + ch.getLocalAddress() + ". You can graceful shutdown now.");
->>>>>>> 34168e6d
         }
         super.disconnected(ch);
     }
