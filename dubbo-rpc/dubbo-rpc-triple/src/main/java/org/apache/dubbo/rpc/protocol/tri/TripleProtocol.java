--- conflicted
+++ resolved
@@ -63,13 +63,10 @@
      */
     public static boolean CONVERT_NO_LOWER_HEADER = false;
 
-<<<<<<< HEAD
     public static boolean IGNORE_1_0_0_VERSION = false;
 
     public static boolean RESOLVE_FALLBACK_TO_DEFAULT = false;
 
-=======
->>>>>>> 7a5680b5
     public TripleProtocol(FrameworkModel frameworkModel) {
         this.frameworkModel = frameworkModel;
         this.triBuiltinService = new TriBuiltinService(frameworkModel);
