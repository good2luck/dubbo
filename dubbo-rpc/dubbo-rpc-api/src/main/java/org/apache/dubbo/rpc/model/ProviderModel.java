--- conflicted
+++ resolved
@@ -16,61 +16,21 @@
  */
 package org.apache.dubbo.rpc.model;
 
-<<<<<<< HEAD
-import java.lang.reflect.Method;
-import java.util.ArrayList;
-import java.util.Arrays;
-import java.util.Collections;
-import java.util.HashMap;
-import java.util.List;
-import java.util.Map;
-=======
 import java.util.Set;
->>>>>>> 13c01efd
 
 /**
  * ProviderModel which is about published services
  */
 public class ProviderModel {
-<<<<<<< HEAD
-    private final Object serviceInstance;
-    private final ServiceMetadata serviceMetadata;
-    private final String serivceKey;
-    private final Map<String, List<ProviderMethodModel>> methods = new HashMap<String, List<ProviderMethodModel>>();
-
-    public ProviderModel(String serviceName, String group, String version, Object serviceInstance, Class<?> serviceInterfaceClass) {
-=======
     private final String serviceKey;
     private final Object serviceInstance;
     private final ServiceModel serviceModel;
 
     public ProviderModel(String serviceKey, Object serviceInstance, ServiceModel serviceModel) {
->>>>>>> 13c01efd
         if (null == serviceInstance) {
             throw new IllegalArgumentException("Service[" + serviceKey + "]Target is NULL.");
         }
 
-<<<<<<< HEAD
-        this.serviceInstance = serviceInstance;
-        this.serviceMetadata = new ServiceMetadata(serviceName, group, version, serviceInterfaceClass);
-        this.serivceKey = serviceMetadata.getServiceKey();
-        initMethod(serviceInterfaceClass);
-    }
-
-    public ProviderModel(Object serviceInstance, ServiceMetadata serviceMetadata) {
-        this.serviceInstance = serviceInstance;
-        this.serviceMetadata = serviceMetadata;
-        this.serivceKey = serviceMetadata.getServiceKey();
-        initMethod(serviceMetadata.getServiceType());
-    }
-
-    public String getServiceName() {
-        return this.serviceMetadata.getServiceKey();
-    }
-
-    public Class<?> getServiceInterfaceClass() {
-        return this.serviceMetadata.getServiceType();
-=======
         this.serviceKey = serviceKey;
         this.serviceInstance = serviceInstance;
         this.serviceModel = serviceModel;
@@ -82,7 +42,6 @@
 
     public Class<?> getServiceInterfaceClass() {
         return serviceModel.getServiceInterfaceClass();
->>>>>>> 13c01efd
     }
 
     public Object getServiceInstance() {
@@ -93,38 +52,7 @@
         return serviceModel.getAllMethods();
     }
 
-<<<<<<< HEAD
-    public List<ProviderMethodModel> getMethodModelList(String methodName) {
-        List<ProviderMethodModel> resultList = methods.get(methodName);
-        return resultList == null ? Collections.emptyList() : resultList;
-    }
-
-
-    private void initMethod(Class<?> serviceInterfaceClass) {
-        Method[] methodsToExport;
-        methodsToExport = serviceInterfaceClass.getMethods();
-
-        for (Method method : methodsToExport) {
-            method.setAccessible(true);
-
-            List<ProviderMethodModel> methodModels = methods.get(method.getName());
-            if (methodModels == null) {
-                methodModels = new ArrayList<ProviderMethodModel>();
-                methods.put(method.getName(), methodModels);
-            }
-            methodModels.add(new ProviderMethodModel(method));
-        }
-    }
-
-    /**
-     * @return serviceMetadata
-     */
-    public ServiceMetadata getServiceMetadata() {
-        return serviceMetadata;
-    }
-=======
     public ServiceModel getServiceModel() {
         return serviceModel;
     }
->>>>>>> 13c01efd
 }